--- conflicted
+++ resolved
@@ -158,8 +158,3 @@
             sample = model.decoder(sample).cpu()
             save_image(sample.view(64, 3, RED_SIZE, RED_SIZE),
                        join(vae_dir, 'samples/sample_' + str(epoch) + '.png'))
-
-<<<<<<< HEAD
-=======
-        
->>>>>>> 69aac9ac
